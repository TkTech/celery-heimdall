--- conflicted
+++ resolved
@@ -12,12 +12,9 @@
 python = "^3.7"
 celery = "^5.2.7"
 redis = "^4.3.4"
-<<<<<<< HEAD
 click = {version = "^8.1.3", optional = true}
 SQLAlchemy = {version = "^1.4.40", optional = true}
-=======
 importlib-metadata = "<=4.13"
->>>>>>> 61b97cdd
 
 [tool.poetry.dev-dependencies]
 pytest = "^7.1.2"
